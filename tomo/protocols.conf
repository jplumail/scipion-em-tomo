--- conflicted
+++ resolved
@@ -22,13 +22,9 @@
             {"tag": "protocol", "value": "ProtTomoExtractCoords",   "text": "default"}
         ]}
 	]},
-<<<<<<< HEAD
-	{"tag": "section", "text": "Preprocessing", "children": []},
-=======
 	{"tag": "section", "text": "Preprocessing", "children": [
 	    {"tag": "protocol", "value": "ProtAssignTomo2Subtomo",   "text": "default"}
 	]},
->>>>>>> 61d90de7
 	{"tag": "section", "text": "Subtomogram averaging", "children": []},
 	{"tag": "section", "text": "Postprocessing", "children": [
             {"tag": "protocol", "value": "ProtAlignmentAssignSubtomo",      "text": "default"},

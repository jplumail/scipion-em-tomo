--- conflicted
+++ resolved
@@ -639,16 +639,9 @@
             incomingDoseList = []
             for tiltMetadata in mdocObj.getTiltsMetadata():
                 fileOrderAngleList.append((
-<<<<<<< HEAD
-                    tiltMetadata.getAngleMovieFile(),  # Filename
-                    '{:03d}'.format(tiltMetadata.getAcqOrder()),  # Acquisition
-                    # order
-                    tiltMetadata.getTiltAngle(),  # Tilt angle
-=======
                     tiltMetadata.getAngleMovieFile(),             # Filename
                     '{:03d}'.format(tiltMetadata.getAcqOrder()),  # Acquisition order
                     tiltMetadata.getTiltAngle(),                  # Tilt angle
->>>>>>> c0e08921
                 ))
                 accumulatedDoseList.append(tiltMetadata.getAccumDose())
                 incomingDoseList.append(tiltMetadata.getIncomingDose())
@@ -951,13 +944,8 @@
         line.addParam('stepAngle', params.FloatParam, default=3, label='step')
 
         form.addParam('ctfCorrected', params.BooleanParam, default=False,
-<<<<<<< HEAD
-                      label="Have images been ctf corrected?",
-                      help="Select yes if images have been ctf corrected")
-=======
                       label="Have images been CTF corrected?",
                       help="Select Yes if images have been CTF corrected")
->>>>>>> c0e08921
 
         form.addParam('interpolated', params.BooleanParam, default=False,
                       label="Have images been aligned?",
@@ -1055,12 +1043,7 @@
         if not self.MDOC_DATA_SOURCE and \
                 self.getEnumText('anglesFrom') == self.ANGLES_FROM_FILENAME:
             if not self._anglesInPattern():
-<<<<<<< HEAD
-                return 'When importing movies, {TA} and {TO} ' \
-                       'should be in the files pattern.'
-=======
                 return 'When importing movies, {TS}, {TA} and {TO} ' \
                         'should be present in the pattern.'
->>>>>>> c0e08921
         else:
             return None
# **************************************************************************
# *
# * Authors:     J.M. De la Rosa Trevin (delarosatrevin@scilifelab.se) [1]
# *
# * [1] SciLifeLab, Stockholm University
# *
# * This program is free software; you can redistribute it and/or modify
# * it under the terms of the GNU General Public License as published by
# * the Free Software Foundation; either version 2 of the License, or
# * (at your option) any later version.
# *
# * This program is distributed in the hope that it will be useful,
# * but WITHOUT ANY WARRANTY; without even the implied warranty of
# * MERCHANTABILITY or FITNESS FOR A PARTICULAR PURPOSE.  See the
# * GNU General Public License for more details.
# *
# * You should have received a copy of the GNU General Public License
# * along with this program; if not, write to the Free Software
# * Foundation, Inc., 59 Temple Place, Suite 330, Boston, MA
# * 02111-1307  USA
# *
# *  All comments concerning this program package may be sent to the
# *  e-mail address 'scipion@cnb.csic.es'
# *
# **************************************************************************

import pwem

from .protocol_base import ProtTomoBase, ProtTomoPicking
from .protocol_ts_base import ProtTomoReconstruct
from .protocol_ts_import import ProtImportTsBase, ProtImportTs, ProtImportTsMovies
from .protocol_ts_correct_motion import ProtTsCorrectMotion, ProtTsAverage
from .protocol_ts_estimate_ctf import ProtTsEstimateCTF
from .protocol_import_tomograms import ProtImportTomograms
from .protocol_import_subtomograms import ProtImportSubTomograms
from .protocol_import_coordinates import ProtImportCoordinates3D

# Hack to allow creating subsets of Tomograms and Subtomograms from ShowJ
# We should modify ProtUserSubSet to remove hardcoded methods to create subsets
# This method/class can be pass as parameter to showj
# See https://github.com/I2PC/scipion/issues/2036
emprotocol = pwem.protocols.EMProtocol
try:
    setattr(emprotocol, "_createSetOfClassesSubTomograms", ProtTomoBase._createSetOfClassesSubTomograms.__func__)
    setattr(emprotocol, "_createSetOfSubTomograms", ProtTomoBase._createSetOfSubTomograms.__func__)
    setattr(emprotocol, "_createSetOfTomograms", ProtTomoBase._createSetOfTomograms.__func__)
    setattr(emprotocol, "_createSet", ProtTomoBase._createSet.__func__)
    setattr(emprotocol, "_createSetOfMeshes", ProtTomoBase._createSetOfMeshes.__func__)
except Exception as e:
    print("Tomo hacks need a solution. subsets will not work.")
<<<<<<< HEAD
=======






# This is already in pwem Image handler for Scipion 3.0. No need to hack it.
# # This code extends ImageHandler allowing the use of scaling with splines until this functionality is implemented
# # in Scipion
# def scaleSplines(inputFn, outputFn, scaleFactor):
#     """ Scale an image using splines. """
#     import xmippLib
#     I = xmippLib.Image(inputFn)
#     x, y, z, _ = I.getDimensions()
#     I.scale(int(x * scaleFactor), int(y * scaleFactor),
#             int(z * scaleFactor))
#     I.write(outputFn)
#
#
# ih = pwem.convert.ImageHandler
# setattr(ih, "scaleSplines", staticmethod(scaleSplines))
>>>>>>> 094238fb
<|MERGE_RESOLUTION|>--- conflicted
+++ resolved
@@ -47,28 +47,4 @@
     setattr(emprotocol, "_createSet", ProtTomoBase._createSet.__func__)
     setattr(emprotocol, "_createSetOfMeshes", ProtTomoBase._createSetOfMeshes.__func__)
 except Exception as e:
-    print("Tomo hacks need a solution. subsets will not work.")
-<<<<<<< HEAD
-=======
-
-
-
-
-
-
-# This is already in pwem Image handler for Scipion 3.0. No need to hack it.
-# # This code extends ImageHandler allowing the use of scaling with splines until this functionality is implemented
-# # in Scipion
-# def scaleSplines(inputFn, outputFn, scaleFactor):
-#     """ Scale an image using splines. """
-#     import xmippLib
-#     I = xmippLib.Image(inputFn)
-#     x, y, z, _ = I.getDimensions()
-#     I.scale(int(x * scaleFactor), int(y * scaleFactor),
-#             int(z * scaleFactor))
-#     I.write(outputFn)
-#
-#
-# ih = pwem.convert.ImageHandler
-# setattr(ih, "scaleSplines", staticmethod(scaleSplines))
->>>>>>> 094238fb
+    print("Tomo hacks need a solution. subsets will not work.")
--- conflicted
+++ resolved
@@ -31,14 +31,9 @@
 import pyworkflow.protocol.params as params
 from pyworkflow.plugin import Domain
 
-<<<<<<< HEAD
-=======
 from ..objects import SetOfCoordinates3D
 
->>>>>>> 58ae27f0
 from .protocol_base import ProtTomoImportFiles
-
-from tomo.objects import SetOfCoordinates3D
 
 
 class ProtImportCoordinates3D(ProtTomoImportFiles):

--- conflicted
+++ resolved
@@ -29,11 +29,7 @@
 import pyworkflow as pw
 import pyworkflow.protocol.params as params
 from pyworkflow.utils.properties import Message
-<<<<<<< HEAD
 from pwem import emlib
-=======
-from pwem.emlib.image import ImageHandler, DT_FLOAT
->>>>>>> 094238fb
 
 from .protocol_ts_base import ProtTsProcess
 

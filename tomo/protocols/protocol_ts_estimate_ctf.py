# **************************************************************************
# *
# * Authors:     J.M. De la Rosa Trevin (delarosatrevin@scilifelab.se) [1]
# *
# * [1] SciLifeLab, Stockholm University
# *
# * This program is free software; you can redistribute it and/or modify
# * it under the terms of the GNU General Public License as published by
# * the Free Software Foundation; either version 2 of the License, or
# * (at your option) any later version.
# *
# * This program is distributed in the hope that it will be useful,
# * but WITHOUT ANY WARRANTY; without even the implied warranty of
# * MERCHANTABILITY or FITNESS FOR A PARTICULAR PURPOSE.  See the
# * GNU General Public License for more details.
# *
# * You should have received a copy of the GNU General Public License
# * along with this program; if not, write to the Free Software
# * Foundation, Inc., 59 Temple Place, Suite 330, Boston, MA
# * 02111-1307  USA
# *
# *  All comments concerning this program package may be sent to the
# *  e-mail address 'scipion@cnb.csic.es'
# *
# **************************************************************************

import os

import pyworkflow as pw
import pyworkflow.protocol.params as params
from pyworkflow.utils.properties import Message
<<<<<<< HEAD
from pwem.emlib.image import ImageHandler, DT_FLOAT
=======
from pwem import emlib
>>>>>>> a739ad85

from .protocol_ts_base import ProtTsProcess


class ProtTsEstimateCTF(ProtTsProcess):
    """
    Base class for estimating the CTF on TiltSeries
    """
    # -------------------------- DEFINE param functions -----------------------
    def _defineParams(self, form):
        """ Define input parameters from this program into the given form. """
        form.addSection(label='Input')
        form.addParam('inputTiltSeries', params.PointerParam, important=True,
                      pointerClass='SetOfTiltSeries',
                      label='Input tilt series')

        self._defineProcessParams(form)
        self._defineStreamingParams(form)

    def _defineProcessParams(self, form):
        """ Should be implemented in subclasses. """
        pass

    # --------------------------- STEPS functions ----------------------------

    def processTiltImageStep(self, tsId, tiltImageId, *args):
        ti = self._tsDict.getTi(tsId, tiltImageId)

        # Create working directory for a tilt-image
        workingDir = self.__getTiworkingDir(ti)
        tiFnMrc = os.path.join(workingDir, self.getTiPrefix(ti) + '.mrc')
        pw.utils.makePath(workingDir)
        self._convertInputTi(ti, tiFnMrc)

        # Call the current estimation of CTF that is implemented in subclasses
        self._estimateCtf(workingDir, tiFnMrc, ti, *args)

        if not pw.utils.envVarOn(pw.SCIPION_DEBUG_NOCLEAN):
            pw.utils.cleanPath(workingDir)

        ti.setCTF(self.getCtf(ti))

    def _convertInputTi(self, ti, tiFn):
        """ This function will convert the input tilt-image
        taking into account the downFactor.
        It can be overwritten in subclasses if another behaviour is required.
        """
        downFactor = self.ctfDownFactor.get()
        ih = emlib.image.ImageHandler()

        if not ih.existsLocation(ti):
            raise Exception("Missing input file: %s" % ti)

        if downFactor != 1:
            # Replace extension by 'mrc' because there are some formats
            # that cannot be written (such as dm3)
            ih.scaleFourier(ti, tiFn, downFactor)
        else:
            ih.convert(ti, tiFn, emlib.DT_FLOAT)

    def _estimateCtf(self, workingDir, tiFn, tiltImage, *args):
        raise Exception("_estimateCTF function should be implemented!")

    def processTiltSeriesStep(self, tsId):
        """ Step called after all CTF are estimated for a given tilt series. """
        self._tsDict.setFinished(tsId)

    # --------------------------- INFO functions ------------------------------
    def _validate(self):
        errors = []

        return errors

    def _summary(self):
        return [self.summaryVar.get('')]

    # --------------------------- UTILS functions ----------------------------
    def _getInputTsPointer(self):
        return self.inputTiltSeries

    def _initialize(self):
        """ This function define a dictionary with parameters used
        for CTF estimation that are common for all micrographs. """
        # Get pointer to input micrographs
        inputTs = self._getInputTs()
        acq = inputTs.getAcquisition()
        downFactor = self.getAttributeValue('ctfDownFactor', 1.0)
        sampling = inputTs.getSamplingRate()
        if downFactor != 1.0:
            sampling *= downFactor
        self._params = {'voltage': acq.getVoltage(),
                        'sphericalAberration': acq.getSphericalAberration(),
                        'magnification': acq.getMagnification(),
                        'ampContrast': acq.getAmplitudeContrast(),
                        'samplingRate': sampling,
                        'scannedPixelSize': inputTs.getScannedPixelSize(),
                        'windowSize': self.windowSize.get(),
                        'lowRes': self.lowRes.get(),
                        'highRes': self.highRes.get(),
                        'minDefocus': self.minDefocus.get(),
                        'maxDefocus': self.maxDefocus.get()
                        }

    def getCtfParamsDict(self):
        """ Return a copy of the global params dict,
        to avoid overwriting values. """
        return self._params

    def getCtf(self, ti):
        """ Should be implemented in subclasses. """
        pass

    # ----- Some internal functions ---------
    def getTiRoot(self, tim):
        return '%s_%02d' % (tim.getTsId(), tim.getObjId())

    def __getTiworkingDir(self, tiltImage):
        return self._getTmpPath(self.getTiRoot(tiltImage))

    def _getOutputTiPaths(self, tiltImageM):
        """ Return expected output path for correct movie and DW one.
        """
        base = self._getExtraPath(self.getTiRoot(tiltImageM))
        return base + '.mrc', base + '_DW.mrc'

    def _getOutputTiltSeriesPath(self, ts, suffix=''):
        return self._getExtraPath('%s%s.mrcs' % (ts.getTsId(), suffix))

    def _useAlignToSum(self):
        return True

    def getTiPrefix(self, ti):
        return '%s_%03d' % (ti.getTsId(), ti.getObjId())<|MERGE_RESOLUTION|>--- conflicted
+++ resolved
@@ -29,11 +29,7 @@
 import pyworkflow as pw
 import pyworkflow.protocol.params as params
 from pyworkflow.utils.properties import Message
-<<<<<<< HEAD
-from pwem.emlib.image import ImageHandler, DT_FLOAT
-=======
 from pwem import emlib
->>>>>>> a739ad85
 
 from .protocol_ts_base import ProtTsProcess
 

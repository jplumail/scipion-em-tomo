--- conflicted
+++ resolved
@@ -29,18 +29,12 @@
 
 from os.path import abspath, basename
 
-<<<<<<< HEAD
-from pyworkflow.em import ImageHandler
-from pyworkflow.em.data import Transform
+from pwem.emlib.image import ImageHandler
+from pwem.objects import Transform
 from pyworkflow.protocol.params import PointerParam, EnumParam, PathParam
 from pyworkflow.utils.path import createAbsLink, copyFile
-from pyworkflow.utils import importFromPlugin
-=======
-from pwem.emlib.image import ImageHandler
-from pwem.objects import Transform
-from pyworkflow.protocol.params import PointerParam
-from pyworkflow.utils.path import createAbsLink
->>>>>>> 58ae27f0
+from pwem import Domain
+
 
 from .protocol_base import ProtTomoImportFiles, ProtTomoImportAcquisition
 from ..objects import SubTomogram
@@ -85,8 +79,6 @@
 
         ProtTomoImportAcquisition._defineParams(self, form)
 
-<<<<<<< HEAD
-=======
 
     def _getImportChoices(self):
         """ Return a list of possible choices
@@ -95,7 +87,7 @@
         """
         return ['eman2']
 
->>>>>>> 58ae27f0
+
     def _insertAllSteps(self):
         self._insertFunctionStep('importSubTomogramsStep',
                                  self.getPattern(),
@@ -189,7 +181,7 @@
         if importFrom == self.IMPORT_FROM_EMAN:
             pass  # TODO: read .hdf5 header (EMAN)
         if importFrom == self.IMPORT_FROM_DYNAMO:
-            readDynTable = importFromPlugin("dynamo.convert.convert", "readDynTable")
+            readDynTable = Domain.importFromPlugin("dynamo.convert.convert", "readDynTable")
             readDynTable(self, subtomo)
 
     def _openMetadataFile(self):
@@ -246,10 +238,6 @@
         if extension is not None:
             baseFileName = "import_" + str(basename(fileName)).split(".")[0] + ".%s"%extension
         else:
-<<<<<<< HEAD
-            baseFileName="import_" + basename(fileName).split(":")[0]
-=======
             baseFileName = "import_" + str(basename(fileName)).split(":")[0]
->>>>>>> 58ae27f0
 
         return self._getExtraPath(baseFileName)
--- conflicted
+++ resolved
@@ -819,11 +819,7 @@
         cls.dataset = DataSet.getDataSet('tomo-em')
         cls.tomogram = cls.dataset.getFile('tomo1')
 
-<<<<<<< HEAD
-    def _runTomoImportSetOfCoordinates(self, pattern):
-=======
     def _runTomoImportSetOfCoordinates(self, pattern, program, ext):
->>>>>>> a739ad85
         protImportTomogram = self.newProtocol(tomo.protocols.ProtImportTomograms,
                                               filesPath=self.tomogram,
                                               samplingRate=5)
@@ -836,54 +832,32 @@
                              "There was a problem with tomogram output")
 
         protImportCoordinates3d = self.newProtocol(tomo.protocols.ProtImportCoordinates3D,
-<<<<<<< HEAD
-                                                   auto=tomo.protocols.ProtImportCoordinates3D.IMPORT_FROM_EMAN,
-                                                   filesPath=self.dataset.getPath(),
-                                                   importTomograms=protImportTomogram.outputTomograms,
-                                                   filesPattern=pattern, boxSize=32,
-                                                   samplingRate=5.5)
-=======
                                  objLabel='Import from %s - %s' %(program, ext),
                                  auto=tomo.protocols.ProtImportCoordinates3D.IMPORT_FROM_AUTO,
                                  filesPath=self.dataset.getPath(),
                                  importTomograms=protImportTomogram.outputTomograms,
                                  filesPattern=pattern, boxSize=32,
                                  samplingRate=5.5)
->>>>>>> a739ad85
         self.launchProtocol(protImportCoordinates3d)
 
         return protImportCoordinates3d
 
     def test_import_set_of_coordinates_3D(self):
-<<<<<<< HEAD
-        protCoordinates = self._runTomoImportSetOfCoordinates('*.json')
-        output = getattr(protCoordinates, 'outputCoordinates', None)
-        self.assertTrue(output,
-                        "There was a problem with coordinates 3d output")
-=======
         protCoordinates = self._runTomoImportSetOfCoordinates('*.json', 'EMAN', 'JSON')
         output = getattr(protCoordinates, 'outputCoordinates', None)
         self.assertTrue(output,
                              "There was a problem with coordinates 3d output")
->>>>>>> a739ad85
         self.assertTrue(output.getSize() == 19)
         self.assertTrue(output.getBoxSize() == 32)
         self.assertTrue(output.getSamplingRate() == 5.5)
 
-<<<<<<< HEAD
-        protCoordinates2 = self._runTomoImportSetOfCoordinates('*.txt')
-=======
         protCoordinates2 = self._runTomoImportSetOfCoordinates('*.txt', 'EMAN', 'TXT')
->>>>>>> a739ad85
         output2 = getattr(protCoordinates2, 'outputCoordinates', None)
         self.assertTrue(output2,
                              "There was a problem with coordinates 3d output")
         self.assertTrue(output2.getSize() == 5)
         self.assertTrue(output2.getBoxSize() == 32)
         self.assertTrue(output2.getSamplingRate() == 5.5)
-<<<<<<< HEAD
-        return output, output2
-=======
 
         protCoordinates2 = self._runTomoImportSetOfCoordinates('*.tbl', 'DYNAMO', 'TBL')
         output3 = getattr(protCoordinates2, 'outputCoordinates', None)
@@ -894,7 +868,6 @@
         self.assertTrue(output2.getSamplingRate() == 5.5)
 
         return output, output2, output3
->>>>>>> a739ad85
 
 
 class TestTomoPreprocessing(BaseTest):

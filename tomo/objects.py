--- conflicted
+++ resolved
@@ -575,33 +575,6 @@
         self._angleAxis2.set(value)
 
 
-<<<<<<< HEAD
-class TomoMask(data.Volume):
-    """ Object used to represent segmented tomograms/subtomograms
-    """
-
-    def __init__(self, **kwargs):
-        data.Volume.__init__(self, **kwargs)
-        self._volName = pwobj.String()
-
-    def getVolName(self):
-        """ Get the reference tomogram for the current mask.
-        """
-        return self._volName.get()
-
-    def setVolName(self, tomoName):
-        """ Set the reference tomogram for the current mask.
-        """
-        self._volName.set(tomoName)
-
-
-class SetOfTomoMasks(data.SetOfVolumes):
-    ITEM_TYPE = TomoMask
-    EXPOSE_ITEMS = True
-
-
-=======
->>>>>>> 896ff038
 class Tomogram(data.Volume):
     """ Class to hold the tomogram abstraction inside Scipion. The origin (self._origin) of the volume is set as the
     location of the first coordinate loaded from the binary file. The volume may be displaced by setting a different

--- conflicted
+++ resolved
@@ -1374,16 +1374,14 @@
         # so, let's do no store the mapper path by default
         self._mapperPath.setStore(False)
 
-<<<<<<< HEAD
     def clone(self, ignoreAttrs=('_mapperPath', '_size')):
         clone = self.getClass()()
         clone.copy(self, ignoreAttrs=ignoreAttrs)
         return clone
-=======
+
     def __del__(self):
         # Cancel closing the mapper since this class is an item of a set and shares the mapper with its parent set.
         pass
->>>>>>> 07197790
 
     def getTiltSeries(self):
         """ Return the tilt-series associated with this CTF model series. """

# **************************************************************************
# *
# * Authors:     J.M. De la Rosa Trevin (delarosatrevin@scilifelab.se) [1]
# *              Adrian Quintana (adrian@eyeseetea.com) [2]
# *
# * [1] SciLifeLab, Stockholm University
# * [2] EyeSeeTea Ltd, London, UK
# *
# * This program is free software; you can redistribute it and/or modify
# * it under the terms of the GNU General Public License as published by
# * the Free Software Foundation; either version 2 of the License, or
# * (at your option) any later version.
# *
# * This program is distributed in the hope that it will be useful,
# * but WITHOUT ANY WARRANTY; without even the implied warranty of
# * MERCHANTABILITY or FITNESS FOR A PARTICULAR PURPOSE.  See the
# * GNU General Public License for more details.
# *
# * You should have received a copy of the GNU General Public License
# * along with this program; if not, write to the Free Software
# * Foundation, Inc., 59 Temple Place, Suite 330, Boston, MA
# * 02111-1307  USA
# *
# *  All comments concerning this program package may be sent to the
# *  e-mail address 'scipion@cnb.csic.es'
# *
# **************************************************************************

"""A setuptools based setup module.
See:
https://packaging.python.org/en/latest/distributing.html
https://github.com/pypa/sampleproject
"""

# Always prefer setuptools over distutils
from setuptools import setup, find_packages
# To use a consistent encoding
from codecs import open
from os import path

here = path.abspath(path.dirname(__file__))

# Get the long description from the README file
with open(path.join(here, 'README.md'), encoding='utf-8') as f:
    long_description = f.read()

# Arguments marked as "Required" below must be included for upload to PyPI.
# Fields marked as "Optional" may be commented out.

setup(
    # This is the name of your project. The first time you publish this
    # package, this name will be registered for you. It will determine how
    # users can install this project, e.g.:
    #
    # $ pip install sampleproject
    #
    # And where it will live on PyPI: https://pypi.org/project/sampleproject/
    #
    # There are some restrictions on what makes a valid project name
    # specification here:
    # https://packaging.python.org/specifications/core-metadata/#name
    name='scipion-em-tomo',  # Required

    # Versions should comply with PEP 440:
    # https://www.python.org/dev/peps/pep-0440/
    #
    # For a discussion on single-sourcing the version across setup.py and the
    # project code, see
    # https://packaging.python.org/en/latest/single_source_version.html
<<<<<<< HEAD
    version='3.0.0',  # Required
=======
    version='3.0.2',  # Required
>>>>>>> 61d90de7

    # This is a one-line description or tagline of what your project does. This
    # corresponds to the "Summary" metadata field:
    # https://packaging.python.org/specifications/core-metadata/#summary
    description='Plugin to use electron tomography software within the Scipion framework',  # Required

    # This is an optional longer description of your project that represents
    # the body of text which users will see when they visit PyPI.
    #
    # Often, this is the same as your README, so you can just read it in from
    # that file directly (as we have already done above)
    #
    # This field corresponds to the "Description" metadata field:
    # https://packaging.python.org/specifications/core-metadata/#description-optional
    long_description=long_description,  # Optional

    # This should be a valid link to your project's main homepage.
    #
    # This field corresponds to the "Home-Page" metadata field:
    # https://packaging.python.org/specifications/core-metadata/#home-page-optional
    url='https://github.com/scipion-em/scipion-em-tomo',  # Optional

    # This should be your name or the name of the organization which owns the
    # project.
    author='J.M. De la Rosa, Estrella Fernandez, David Herreros, Adrian Quintana',  # Optional

    # This should be a valid email address corresponding to the author listed
    # above.
    author_email='delarosatrevin@scilifelab.se',  # Optional

    # Classifiers help users find your project by categorizing it.
    #
    # For a list of valid classifiers, see
    # https://pypi.python.org/pypi?%3Aaction=list_classifiers
    classifiers=[  # Optional
        # How mature is this project? Common values are
        #   3 - Alpha
        #   4 - Beta
        #   5 - Production/Stable
        'Development Status :: 4 - Beta',

        # Indicate who your project is intended for
        #   'Intended Audience :: Users',

        # Pick your license as you wish
        'License :: OSI Approved :: GNU General Public License v3 (GPLv3)',

        # Specify the Python versions you support here. In particular, ensure
        # that you indicate whether you support Python 2, Python 3 or both.
        'Programming Language :: Python :: 3'
    ],

    # This field adds keywords for your project which will appear on the
    # project page. What does your project relate to?
    #
    # Note that this is a string of words separated by whitespace, not a list.
    keywords='scipion electron-microscopy cryo-em cryo-tomography subtomogram-averaging structural-biology image-processing scipion-3.0',  # Optional

    # You can just specify package directories manually here if your project is
    # simple. Or you can use find_packages().
    #
    # Alternatively, if you just want to distribute a single Python file, use
    # the `py_modules` argument instead as follows, which will expect a file
    # called `my_module.py` to exist:
    #
    #   py_modules=["my_module"],
    #
    #packages=find_packages(exclude=['contrib', 'docs', 'tests']),  # Required
    packages=find_packages(),
    # This field lists other packages that your project depends on to run.
    # Any package you put here will be installed by pip when your project is
    # installed, so they must be valid existing projects.
    #
    # For an analysis of "install_requires" vs pip's requirements files see:
    # https://packaging.python.org/en/latest/requirements.html
    install_requires=['scipion-em'],  # Optional

    # List additional groups of dependencies here (e.g. development
    # dependencies). Users will be able to install these using the "extras"
    # syntax, for example:
    #
    #   $ pip install sampleproject[dev]
    #
    # Similar to `install_requires` above, these must be valid existing
    # projects.
    #extras_require={  # Optional
    #    'dev': ['check-manifest'],
    #    'test': ['coverage'],
    #},

    # If there are data files included in your packages that need to be
    # installed, specify them here.
    #
    # If using Python 2.6 or earlier, then these have to be included in
    # MANIFEST.in as well.
    # include_package_data=True,
    package_data={  # Optional
       'tomo': ['icon.gif', 'protocols.conf'],
    },

    # Although 'package_data' is the preferred approach, in some case you may
    # need to place data files outside of your packages. See:
    # http://docs.python.org/3.4/distutils/setupscript.html#installing-additional-files
    #
    # In this case, 'data_file' will be installed into '<sys.prefix>/my_data'
    #data_files=[('my_data', ['data/data_file'])],  # Optional

    # To provide executable scripts, use entry points in preference to the
    # "scripts" keyword. Entry points provide cross-platform support and allow
    # `pip` to create the appropriate form of executable for the target
    # platform.
    #
    # For example, the following would provide a command called `sample` which
    # executes the function `main` from this package when invoked:
    entry_points={
        'pyworkflow.plugin': 'tomo = tomo'
    },

    # List additional URLs that are relevant to your project as a dict.
    #
    # This field corresponds to the "Project-URL" metadata fields:
    # https://packaging.python.org/specifications/core-metadata/#project-url-multiple-use
    #
    # Examples listed include a pattern for specifying where the package tracks
    # issues, where the source is hosted, where to say thanks to the package
    # maintainers, and where to support the project financially. The key is
    # what's used to render the link text on PyPI.
    project_urls={  # Optional
        'Bug Reports': 'https://github.com/scipion-em/scipion-em-tomo/issues',
        'Source': 'https://github.com/scipion-em/scipion-em-tomo/',
    },
)<|MERGE_RESOLUTION|>--- conflicted
+++ resolved
@@ -67,11 +67,7 @@
     # For a discussion on single-sourcing the version across setup.py and the
     # project code, see
     # https://packaging.python.org/en/latest/single_source_version.html
-<<<<<<< HEAD
-    version='3.0.0',  # Required
-=======
     version='3.0.2',  # Required
->>>>>>> 61d90de7
 
     # This is a one-line description or tagline of what your project does. This
     # corresponds to the "Summary" metadata field:
